# Set up a system-agnostic in-place sed command
IS_GNU_SED = $(shell sed --version 1>/dev/null 2>&1 && echo true || echo false)

ifeq ($(IS_GNU_SED),true)
	SED = sed -i
else
	SED = sed -i ''
endif

.PHONY: access-slack
access-slack:
	make -C access/slack

.PHONY: access-jira
access-jira:
	make -C access/jira

.PHONY: access-mattermost
access-mattermost:
	make -C access/mattermost

.PHONY: access-pagerduty
access-pagerduty:
	make -C access/pagerduty

.PHONY: access-example
access-example:
	go build -o build/access-example ./access/example

.PHONY: access-email
access-email:
	go build -o build/access-email ./access/email

# Build specific access plugin with docker
.PHONY: docker-build-access-%
docker-build-access-%:
	$(MAKE) -C access/$* docker-build

# Build all access plugins with docker
.PHONY: docker-build-access-plugins
docker-build-access-plugins: docker-build-access-email \
 docker-build-access-jira \
 docker-build-access-mattermost \
 docker-build-access-pagerduty \
 docker-build-access-slack

# Push specific access plugin with docker to ECR
.PHONY: docker-push-access-%
docker-push-access-%: docker-build-access-%
	$(MAKE) -C access/$* docker-push

# Pulls and pushes image from ECR to quay.
.PHONY: docker-promote-access-%
docker-promote-access-%:
	$(MAKE) -C access/$* docker-promote

# Build event-handler plugin with docker
.PHONY: docker-build-event-handler
docker-build-event-handler:
	$(MAKE) -C event-handler docker-build

.PHONY: docker-push-event-handler
docker-push-event-handler: docker-build-event-handler
	$(MAKE) -C event-handler docker-push

.PHONY: docker-promote-event-handler
docker-promote-event-handler:
	$(MAKE) -C event-handler docker-promote

.PHONY: terraform
terraform:
	make -C terraform

.PHONY: event-handler
event-handler:
	make -C event-handler

# Run all tests
.PHONY: test
test: test-tooling
	@echo Testing plugins against Teleport $(TELEPORT_GET_VERSION)
<<<<<<< HEAD
	go test -race -count 1 $(shell go list ./... | grep -v /kubernetes/)
	make -C kubernetes test
=======
	go test -race -count 1 $(shell go list ./...)


.PHONY: test-tooling
test-tooling:
	(cd tooling; go test -v -race ./...)
>>>>>>> 63d3c262

# Individual releases
.PHONY: release/access-slack
release/access-slack:
	make -C access/slack clean release

.PHONY: release/access-jira
release/access-jira:
	make -C access/jira clean release

.PHONY: release/access-mattermost
release/access-mattermost:
	make -C access/mattermost clean release

.PHONY: release/access-pagerduty
release/access-pagerduty:
	make -C access/pagerduty clean release

.PHONY: release/access-email
release/access-email:
	make -C access/email clean release

.PHONY: release/terraform
release/terraform:
	make -C terraform clean release

.PHONY: release/event-handler
release/event-handler:
	make -C event-handler clean release

# Run all releases
.PHONY: releases
releases: release/access-slack release/access-jira release/access-mattermost release/access-pagerduty release/access-email

.PHONY: build-all
build-all: access-slack access-jira access-mattermost access-pagerduty access-email terraform event-handler

.PHONY: update-version
update-version:
	# Make sure VERSION is set on the command line "make update-version VERSION=x.y.z".
	@test $(VERSION)
	$(SED) '1s/.*/VERSION=$(VERSION)/' event-handler/Makefile
	$(SED) '1s/.*/VERSION=$(VERSION)/' access/jira/Makefile
	$(SED) '1s/.*/VERSION=$(VERSION)/' access/mattermost/Makefile
	$(SED) '1s/.*/VERSION=$(VERSION)/' access/slack/Makefile
	$(SED) '1s/.*/VERSION=$(VERSION)/' access/pagerduty/Makefile
	$(SED) '1s/.*/VERSION=$(VERSION)/' access/email/Makefile
	$(SED) '1s/.*/VERSION=$(VERSION)/' terraform/install.mk

.PHONY: update-tag
update-tag:
	# Make sure VERSION is set on the command line "make update-tag VERSION=x.y.z".
	@test $(VERSION)
	# Tag all releases first locally.
	git tag teleport-event-handler-v$(VERSION)
	git tag teleport-jira-v$(VERSION)
	git tag teleport-mattermost-v$(VERSION)
	git tag teleport-slack-v$(VERSION)
	git tag teleport-pagerduty-v$(VERSION)
	git tag teleport-email-v$(VERSION)
	git tag terraform-provider-teleport-v$(VERSION)
	git tag v$(VERSION)
	# Push all releases to origin.
	git push origin teleport-event-handler-v$(VERSION)
	git push origin teleport-jira-v$(VERSION)
	git push origin teleport-mattermost-v$(VERSION)
	git push origin teleport-slack-v$(VERSION)
	git push origin teleport-pagerduty-v$(VERSION)
	git push origin teleport-email-v$(VERSION)
	git push origin terraform-provider-teleport-v$(VERSION)
	git push origin v$(VERSION)

#
# Lint the Go code.
# By default lint scans the entire repo. Pass GO_LINT_FLAGS='--new' to only scan local
# changes (or last commit).
#
.PHONY: lint
lint: GO_LINT_FLAGS ?=
lint:
	golangci-lint run -c .golangci.yml $(GO_LINT_FLAGS)

.PHONY: test-helm-access-email
test-helm-access-email:
	helm unittest ./charts/access/email

.PHONY: test-helm
test-helm: test-helm-access-email<|MERGE_RESOLUTION|>--- conflicted
+++ resolved
@@ -79,17 +79,12 @@
 .PHONY: test
 test: test-tooling
 	@echo Testing plugins against Teleport $(TELEPORT_GET_VERSION)
-<<<<<<< HEAD
 	go test -race -count 1 $(shell go list ./... | grep -v /kubernetes/)
 	make -C kubernetes test
-=======
-	go test -race -count 1 $(shell go list ./...)
-
 
 .PHONY: test-tooling
 test-tooling:
 	(cd tooling; go test -v -race ./...)
->>>>>>> 63d3c262
 
 # Individual releases
 .PHONY: release/access-slack
