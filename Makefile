# Set up a system-agnostic in-place sed command
IS_GNU_SED = $(shell sed --version 1>/dev/null 2>&1 && echo true || echo false)

ifeq ($(IS_GNU_SED),true)
	SED = sed -i
else
	SED = sed -i ''
endif

.PHONY: access-slack
access-slack:
	make -C access/slack

.PHONY: access-jira
access-jira:
	make -C access/jira

.PHONY: access-mattermost
access-mattermost:
	make -C access/mattermost

.PHONY: access-pagerduty
access-pagerduty:
	make -C access/pagerduty

.PHONY: access-example
access-example:
	go build -o build/access-example ./access/example

.PHONY: access-email
access-email:
	go build -o build/access-email ./access/email

# Build specific access plugin with docker
.PHONY: docker-build-access-%
docker-build-access-%:
	$(MAKE) -C access/$* docker-build

# Build all access plugins with docker
.PHONY: docker-build-access-plugins
docker-build-access-plugins: docker-build-access-email \
 docker-build-access-jira \
 docker-build-access-mattermost \
 docker-build-access-pagerduty \
 docker-build-access-slack

# Push specific access plugin with docker to ECR
.PHONY: docker-push-access-%
docker-push-access-%: docker-build-access-%
	$(MAKE) -C access/$* docker-push

# Pulls and pushes image from ECR to quay.
.PHONY: docker-promote-access-%
docker-promote-access-%:
	$(MAKE) -C access/$* docker-promote

# Build event-handler plugin with docker
.PHONY: docker-build-event-handler
docker-build-event-handler:
	$(MAKE) -C event-handler docker-build

.PHONY: docker-push-event-handler
docker-push-event-handler: docker-build-event-handler
	$(MAKE) -C event-handler docker-push

.PHONY: docker-promote-event-handler
docker-promote-event-handler:
	$(MAKE) -C event-handler docker-promote


.PHONY: helm-package-charts
helm-package-charts:
	mkdir -p packages
	helm package -d packages charts/access/email
	helm package -d packages charts/access/slack
	helm package -d packages charts/access/pagerduty
	helm package -d packages charts/access/mattermost

.PHONY: terraform
terraform:
	make -C terraform

.PHONY: terraform-gen-tfschema
terraform-gen-tfschema:
	make -C terraform gen-tfschema

.PHONY: test-terraform
test-terraform:
	make -C terraform test

.PHONY: event-handler
event-handler:
	make -C event-handler

# Run all tests
.PHONY: test
test: test-tooling
	@echo Testing plugins against Teleport $(TELEPORT_GET_VERSION)
	go test -race -count 1 $(shell go list ./... | grep -v '/terraform/')

.PHONY: test-tooling
test-tooling:
	(cd tooling; go test -v -race ./...)

# Individual releases
.PHONY: release/access-slack
release/access-slack:
	make -C access/slack clean release

.PHONY: release/access-jira
release/access-jira:
	make -C access/jira clean release

.PHONY: release/access-mattermost
release/access-mattermost:
	make -C access/mattermost clean release

.PHONY: release/access-pagerduty
release/access-pagerduty:
	make -C access/pagerduty clean release

.PHONY: release/access-email
release/access-email:
	make -C access/email clean release

.PHONY: release/terraform
release/terraform:
	make -C terraform clean release

.PHONY: release/event-handler
release/event-handler:
	make -C event-handler clean release

# Run all releases
.PHONY: releases
releases: release/access-slack release/access-jira release/access-mattermost release/access-pagerduty release/access-email

.PHONY: build-all
build-all: access-slack access-jira access-mattermost access-pagerduty access-email terraform event-handler

.PHONY: update-api-version
update-api-version:
	@test $(VERSION)
	# Update the teleport/api dependency to the given version.
	# This will fail if teleport/api@VERSION has not been released.
	# It can be manually updated to a specific git commit with
	# go get github.com/gravitational/telepeport/api@v0.0.0-timestamp-6_byte_hex_commit_hash.
	go get github.com/gravitational/telepeport/api@v$(VERSION)
	go mod tidy

	# Once the API version is updated, the terraform schema
	# must be regenerated with the up to date .proto files.
	# If significant changes have been made to the grpc API
	# then the terraform/gen_teleport.yaml file will need to
	# be updated manually.
	$(MAKE) -C terraform gen-schema

.PHONY: update-version
update-version:
	# Make sure VERSION is set on the command line "make update-version VERSION=x.y.z".
	@test $(VERSION)
<<<<<<< HEAD
	sed -i '1s/.*/VERSION=$(VERSION)/' event-handler/Makefile
	make -C event-handler version.go
	sed -i '1s/.*/VERSION=$(VERSION)/' access/jira/Makefile
	make -C access/jira version.go
	sed -i '1s/.*/VERSION=$(VERSION)/' access/mattermost/Makefile
	make -C access/mattermost version.go
	sed -i '1s/.*/VERSION=$(VERSION)/' access/slack/Makefile
	make -C access/slack version.go
	sed -i '1s/.*/VERSION=$(VERSION)/' access/pagerduty/Makefile
	make -C access/pagerduty version.go
	sed -i '1s/.*/VERSION=$(VERSION)/' access/email/Makefile
	make -C access/email version.go
	sed -i '1s/.*/VERSION=$(VERSION)/' terraform/install.mk
	$(MAKE) update-api-version
=======
	$(SED) '1s/.*/VERSION=$(VERSION)/' event-handler/Makefile
	$(SED) '1s/.*/VERSION=$(VERSION)/' access/jira/Makefile
	$(SED) '1s/.*/VERSION=$(VERSION)/' access/mattermost/Makefile
	$(SED) '1s/.*/VERSION=$(VERSION)/' access/slack/Makefile
	$(SED) '1s/.*/VERSION=$(VERSION)/' access/pagerduty/Makefile
	$(SED) '1s/.*/VERSION=$(VERSION)/' access/email/Makefile
	$(SED) '1s/.*/VERSION=$(VERSION)/' terraform/install.mk
	$(MAKE) update-helm-version
	$(MAKE) terraform-gen-tfschema

# Update all charts to VERSION
.PHONY: update-helm-version
update-helm-version:
	$(MAKE) update-helm-version-access-email
	$(MAKE) update-helm-version-access-slack
	$(MAKE) update-helm-version-access-pagerduty
	$(MAKE) update-helm-version-access-mattermost

# Update specific chart
.PHONY: update-helm-version-%
update-helm-version-access-%:
	$(SED) 's/appVersion: .*/appVersion: "$(VERSION)"/' charts/access/$*/Chart.yaml
	$(SED) 's/version: .*/version: "$(VERSION)"/' charts/access/$*/Chart.yaml
	# Update snapshots
	@helm unittest -u charts/access/$* || { echo "Please install unittest as described in .cloudbuild/helm-unittest.yaml" ; exit 1; }
>>>>>>> 19608793

.PHONY: update-tag
update-tag:
	# Make sure VERSION is set on the command line "make update-tag VERSION=x.y.z".
	@test $(VERSION)
	# Tag all releases first locally.
	git tag teleport-event-handler-v$(VERSION)
	git tag teleport-jira-v$(VERSION)
	git tag teleport-mattermost-v$(VERSION)
	git tag teleport-slack-v$(VERSION)
	git tag teleport-pagerduty-v$(VERSION)
	git tag teleport-email-v$(VERSION)
	git tag terraform-provider-teleport-v$(VERSION)
	git tag v$(VERSION)
	# Push all releases to origin.
	git push origin teleport-event-handler-v$(VERSION)
	git push origin teleport-jira-v$(VERSION)
	git push origin teleport-mattermost-v$(VERSION)
	git push origin teleport-slack-v$(VERSION)
	git push origin teleport-pagerduty-v$(VERSION)
	git push origin teleport-email-v$(VERSION)
	git push origin terraform-provider-teleport-v$(VERSION)
	git push origin v$(VERSION)


.PHONY: update-goversion
update-goversion:
	# Make sure GOVERSION is set on the command line "make update-goversion GOVERSION=x.y.z".
	@test $(GOVERSION)
	$(SED) '2s/.*/GO_VERSION=$(GOVERSION)/' access/jira/Makefile
	$(SED) '2s/.*/GO_VERSION=$(GOVERSION)/' access/mattermost/Makefile
	$(SED) '2s/.*/GO_VERSION=$(GOVERSION)/' access/slack/Makefile
	$(SED) '2s/.*/GO_VERSION=$(GOVERSION)/' access/pagerduty/Makefile
	$(SED) '2s/.*/GO_VERSION=$(GOVERSION)/' access/email/Makefile
	$(SED) '2s/.*/GO_VERSION=$(GOVERSION)/' event-handler/Makefile
	$(SED) 's/^RUNTIME ?= go.*/RUNTIME ?= go$(GOVERSION)/' docker/Makefile
	$(SED) 's/- name: golang:.*/- name: golang:$(GOVERSION)/' .cloudbuild/ci/unit-tests-linux.yaml
	$(SED) 's/image: golang:.*/image: golang:$(GOVERSION)/g' .drone.yml
	$(SED) 's/GO_VERSION: go.*/GO_VERSION: go$(GOVERSION)/g' .drone.yml
	@echo Please sign .drone.yml before staging and committing the changes

#
# Lint the Go code.
# By default lint scans the entire repo. Pass GO_LINT_FLAGS='--new' to only scan local
# changes (or last commit).
#
.PHONY: lint
lint: GO_LINT_FLAGS ?=
lint:
	golangci-lint run -c .golangci.yml $(GO_LINT_FLAGS)

.PHONY: test-helm-access-%
test-helm-access-%:
	helm unittest ./charts/access/$*

.PHONY: test-helm
test-helm:
	$(MAKE) test-helm-access-email
	$(MAKE) test-helm-access-slack
	$(MAKE) test-helm-access-pagerduty
	$(MAKE) test-helm-access-mattermost<|MERGE_RESOLUTION|>--- conflicted
+++ resolved
@@ -148,33 +148,10 @@
 	go get github.com/gravitational/telepeport/api@v$(VERSION)
 	go mod tidy
 
-	# Once the API version is updated, the terraform schema
-	# must be regenerated with the up to date .proto files.
-	# If significant changes have been made to the grpc API
-	# then the terraform/gen_teleport.yaml file will need to
-	# be updated manually.
-	$(MAKE) -C terraform gen-schema
-
 .PHONY: update-version
 update-version:
 	# Make sure VERSION is set on the command line "make update-version VERSION=x.y.z".
 	@test $(VERSION)
-<<<<<<< HEAD
-	sed -i '1s/.*/VERSION=$(VERSION)/' event-handler/Makefile
-	make -C event-handler version.go
-	sed -i '1s/.*/VERSION=$(VERSION)/' access/jira/Makefile
-	make -C access/jira version.go
-	sed -i '1s/.*/VERSION=$(VERSION)/' access/mattermost/Makefile
-	make -C access/mattermost version.go
-	sed -i '1s/.*/VERSION=$(VERSION)/' access/slack/Makefile
-	make -C access/slack version.go
-	sed -i '1s/.*/VERSION=$(VERSION)/' access/pagerduty/Makefile
-	make -C access/pagerduty version.go
-	sed -i '1s/.*/VERSION=$(VERSION)/' access/email/Makefile
-	make -C access/email version.go
-	sed -i '1s/.*/VERSION=$(VERSION)/' terraform/install.mk
-	$(MAKE) update-api-version
-=======
 	$(SED) '1s/.*/VERSION=$(VERSION)/' event-handler/Makefile
 	$(SED) '1s/.*/VERSION=$(VERSION)/' access/jira/Makefile
 	$(SED) '1s/.*/VERSION=$(VERSION)/' access/mattermost/Makefile
@@ -183,6 +160,12 @@
 	$(SED) '1s/.*/VERSION=$(VERSION)/' access/email/Makefile
 	$(SED) '1s/.*/VERSION=$(VERSION)/' terraform/install.mk
 	$(MAKE) update-helm-version
+	$(MAKE) update-api-version
+	# Once the API version is updated, the terraform schema
+	# must be regenerated with the up to date protobuf files.
+	# If significant changes have been made to the grpc API
+	# then the terraform/gen_teleport.yaml file will need to
+	# be updated manually.
 	$(MAKE) terraform-gen-tfschema
 
 # Update all charts to VERSION
@@ -200,7 +183,6 @@
 	$(SED) 's/version: .*/version: "$(VERSION)"/' charts/access/$*/Chart.yaml
 	# Update snapshots
 	@helm unittest -u charts/access/$* || { echo "Please install unittest as described in .cloudbuild/helm-unittest.yaml" ; exit 1; }
->>>>>>> 19608793
 
 .PHONY: update-tag
 update-tag:
