--- conflicted
+++ resolved
@@ -53,16 +53,8 @@
 
 .PHONY: docker-build
 docker-build: ## Build docker image with the plugin.
-<<<<<<< HEAD
 	docker build ${DOCKER_BUILD_ARGS} -t ${DOCKER_IMAGE} -f ../Dockerfile ../..
 
 .PHONY: docker-push
 docker-push: 
-	docker push ${DOCKER_IMAGE}
-
-# This rule triggers re-generation of version.go and gitref.go if Makefile changes
-$(VERSRC): Makefile
-	VERSION=$(VERSION) $(MAKE) -f version.mk setver
-=======
-	docker build ${DOCKER_BUILD_ARGS} -t ${DOCKER_IMAGE} -f ../Dockerfile ../..
->>>>>>> 06f6fe89
+	docker push ${DOCKER_IMAGE}