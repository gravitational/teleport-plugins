--- conflicted
+++ resolved
@@ -49,11 +49,7 @@
 .PHONY: gen-tfschema
 gen-tfschema:
 ifndef PROTOC_GEN_TERRAFORM_EXISTS
-<<<<<<< HEAD
-	@echo "protoc-gen-terraform v1.4.2 is not installed. Please, refer to README.md for installation instructions."
-=======
 	@echo "protoc-gen-terraform $(PROTOC_GEN_TERRAFORM_VERSION) is not installed. Please, refer to README.md for installation instructions."
->>>>>>> 6eb07053
 	@exit -1
 endif
 
