// Copyright 2023 Gravitational, Inc
//
// Licensed under the Apache License, Version 2.0 (the "License");
// you may not use this file except in compliance with the License.
// You may obtain a copy of the License at
//
//      http://www.apache.org/licenses/LICENSE-2.0
//
// Unless required by applicable law or agreed to in writing, software
// distributed under the License is distributed on an "AS IS" BASIS,
// WITHOUT WARRANTIES OR CONDITIONS OF ANY KIND, either express or implied.
// See the License for the specific language governing permissions and
// limitations under the License.

package main

import (
	"bytes"
	"context"
	_ "embed"
	"fmt"
	"html"
	"io"
	"log"
	"os"
	"path"
	"sort"
	"strings"
	"text/template"

	"github.com/hashicorp/terraform-plugin-framework/attr"
	"github.com/hashicorp/terraform-plugin-framework/diag"
	"github.com/hashicorp/terraform-plugin-framework/tfsdk"
	"github.com/olekukonko/tablewriter"
	"golang.org/x/exp/slices"

	"github.com/gravitational/teleport-plugins/terraform/provider"
	"github.com/gravitational/teleport-plugins/terraform/tfschema"
	devicetrustSchema "github.com/gravitational/teleport-plugins/terraform/tfschema/devicetrust/v1"
	loginruleSchema "github.com/gravitational/teleport-plugins/terraform/tfschema/loginrule/v1"
)

// payload represents template payload
type payload struct {
	// Name represents resource name (capitalized)
	Name string
	// VarName represents resource variable name (underscored)
	VarName string
	// TypeName represents api/types resource type name
	TypeName string
	// IfaceName represents api/types interface for the (usually this is the same as Name)
	IfaceName string
	// GetMethod represents API get method name
	GetMethod string
	// CreateMethod represents API create method name
	CreateMethod string
	// CreateMethod represents API update method name
	UpdateMethod string
	// DeleteMethod represents API reset method used in singular resources
	DeleteMethod string
	// UpsertMethodArity represents Create/Update method arity, if it's 2, then the call signature would be "_, err :="
	UpsertMethodArity int
	// WithSecrets value for a withSecrets param of Get method (empty means no param used)
	WithSecrets string
	// GetWithoutContext indicates that get method has no context parameter (workaround for the User)
	GetWithoutContext bool
	// ID id value on create and import
	ID string
	// RandomMetadataName indicates that Metadata.Name must be generated (supported by plural resources only)
	RandomMetadataName bool
	// UUIDMetadataName functions simliar to RandomMetadataName but generates UUID instead of
	// generating 32 bit crypto random value
	UUIDMetadataName bool
	// Kind Teleport kind for a resource
	Kind string
	// DefaultVersion represents the default resource version on create
	DefaultVersion string
	// HasStaticID states whether this particular resource has a static (usually 0) Metadata.ID
	// This is relevant to cache enabled clusters: we use Metadata.ID to check if the resource was updated
	// Currently, the resources that don't have a dynamic Metadata.ID are strong consistent: oidc, github and saml connectors
	HasStaticID bool
	// ProtoPackagePath is the path of the package where the protobuf type of
	// the resource is defined.
	ProtoPackagePath string
	// ProtoPackagePath is the name of the package where the protobuf type of
	// the resource is defined.
	ProtoPackage string
	// SchemaPackagePath is the path of the package where the resource schema
	// definitions are defined.
	SchemaPackagePath string
	// SchemaPackagePath is the name of the package where the resource schema
	// definitions are defined.
	SchemaPackage string
	// IsPlainStruct states whether the resource type used by the API methods
	// for this resource is a plain struct, rather than an interface.
	IsPlainStruct bool
	// ExtraImports contains a list of imports that are being used.
	ExtraImports []string
	// TerraformResourceType represents the resource type in Terraform code.
	// e.g. `terraform import <resource_type>.<resource_name> identifier`.
	// This is also used to name the generated files.
	TerraformResourceType string
}

func (p *payload) CheckAndSetDefaults() error {
	if p.ProtoPackage == "" {
		p.ProtoPackage = "apitypes"
	}
	if p.ProtoPackagePath == "" {
		p.ProtoPackagePath = "github.com/gravitational/teleport/api/types"
	}
	if p.SchemaPackage == "" {
		p.SchemaPackage = "tfschema"
	}
	if p.SchemaPackagePath == "" {
		p.SchemaPackagePath = "github.com/gravitational/teleport-plugins/terraform/tfschema"
	}
	return nil
}

const (
	pluralResource          = "plural_resource.go.tpl"
	pluralDataSource        = "plural_data_source.go.tpl"
	singularResource        = "singular_resource.go.tpl"
	singularDataSource      = "singular_data_source.go.tpl"
	outFileResourceFormat   = "provider/resource_%s.go"
	outFileDataSourceFormat = "provider/data_source_%s.go"

	referenceDocsTemplate = "referencedocs.go.tpl"
)

var (
	app = payload{
		Name:                  "App",
		TypeName:              "AppV3",
		VarName:               "app",
		IfaceName:             "Application",
		GetMethod:             "GetApp",
		CreateMethod:          "CreateApp",
		UpdateMethod:          "UpdateApp",
		DeleteMethod:          "DeleteApp",
		ID:                    `app.Metadata.Name`,
		Kind:                  "app",
		HasStaticID:           false,
		TerraformResourceType: "teleport_app",
	}

	authPreference = payload{
		Name:                  "AuthPreference",
		TypeName:              "AuthPreferenceV2",
		VarName:               "authPreference",
		GetMethod:             "GetAuthPreference",
		CreateMethod:          "SetAuthPreference",
		UpdateMethod:          "SetAuthPreference",
		DeleteMethod:          "ResetAuthPreference",
		ID:                    `"auth_preference"`,
		Kind:                  "cluster_auth_preference",
		HasStaticID:           false,
		TerraformResourceType: "teleport_auth_preference",
	}

	clusterNetworking = payload{
		Name:                  "ClusterNetworkingConfig",
		TypeName:              "ClusterNetworkingConfigV2",
		VarName:               "clusterNetworkingConfig",
		GetMethod:             "GetClusterNetworkingConfig",
		CreateMethod:          "SetClusterNetworkingConfig",
		UpdateMethod:          "SetClusterNetworkingConfig",
		DeleteMethod:          "ResetClusterNetworkingConfig",
		ID:                    `"cluster_networking_config"`,
		Kind:                  "cluster_networking_config",
		HasStaticID:           false,
		TerraformResourceType: "teleport_cluster_networking_config",
	}

	database = payload{
		Name:                  "Database",
		TypeName:              "DatabaseV3",
		VarName:               "database",
		GetMethod:             "GetDatabase",
		CreateMethod:          "CreateDatabase",
		UpdateMethod:          "UpdateDatabase",
		DeleteMethod:          "DeleteDatabase",
		ID:                    `database.Metadata.Name`,
		Kind:                  "db",
		HasStaticID:           false,
		TerraformResourceType: "teleport_database",
	}

	githubConnector = payload{
		Name:                  "GithubConnector",
		TypeName:              "GithubConnectorV3",
		VarName:               "githubConnector",
		GetMethod:             "GetGithubConnector",
		CreateMethod:          "UpsertGithubConnector",
		UpdateMethod:          "UpsertGithubConnector",
		DeleteMethod:          "DeleteGithubConnector",
		WithSecrets:           "true",
		ID:                    "githubConnector.Metadata.Name",
		Kind:                  "github",
		HasStaticID:           true,
		TerraformResourceType: "teleport_github_connector",
	}

	oidcConnector = payload{
		Name:                  "OIDCConnector",
		TypeName:              "OIDCConnectorV3",
		VarName:               "oidcConnector",
		GetMethod:             "GetOIDCConnector",
		CreateMethod:          "UpsertOIDCConnector",
		UpdateMethod:          "UpsertOIDCConnector",
		DeleteMethod:          "DeleteOIDCConnector",
		WithSecrets:           "true",
		ID:                    "oidcConnector.Metadata.Name",
		Kind:                  "oidc",
		HasStaticID:           true,
		TerraformResourceType: "teleport_oidc_connector",
	}

	samlConnector = payload{
		Name:                  "SAMLConnector",
		TypeName:              "SAMLConnectorV2",
		VarName:               "samlConnector",
		GetMethod:             "GetSAMLConnector",
		CreateMethod:          "UpsertSAMLConnector",
		UpdateMethod:          "UpsertSAMLConnector",
		DeleteMethod:          "DeleteSAMLConnector",
		WithSecrets:           "true",
		ID:                    "samlConnector.Metadata.Name",
		Kind:                  "saml",
		HasStaticID:           true,
		TerraformResourceType: "teleport_saml_connector",
	}

	provisionToken = payload{
		Name:                  "ProvisionToken",
		TypeName:              "ProvisionTokenV2",
		VarName:               "provisionToken",
		GetMethod:             "GetToken",
		CreateMethod:          "UpsertToken",
		UpdateMethod:          "UpsertToken",
		DeleteMethod:          "DeleteToken",
		ID:                    "strconv.FormatInt(provisionToken.Metadata.ID, 10)", // must be a string
		RandomMetadataName:    true,
		Kind:                  "token",
		HasStaticID:           false,
		ExtraImports:          []string{"strconv"},
		TerraformResourceType: "teleport_provision_token",
	}

	role = payload{
		Name:                  "Role",
		TypeName:              "RoleV6",
		VarName:               "role",
		GetMethod:             "GetRole",
		CreateMethod:          "UpsertRole",
		UpdateMethod:          "UpsertRole",
		DeleteMethod:          "DeleteRole",
		ID:                    "role.Metadata.Name",
		Kind:                  "role",
		HasStaticID:           false,
		TerraformResourceType: "teleport_role",
	}

	sessionRecording = payload{
		Name:                  "SessionRecordingConfig",
		TypeName:              "SessionRecordingConfigV2",
		VarName:               "sessionRecordingConfig",
		GetMethod:             "GetSessionRecordingConfig",
		CreateMethod:          "SetSessionRecordingConfig",
		UpdateMethod:          "SetSessionRecordingConfig",
		DeleteMethod:          "ResetSessionRecordingConfig",
		ID:                    `"session_recording_config"`,
		Kind:                  "session_recording_config",
		HasStaticID:           false,
		TerraformResourceType: "teleport_session_recording_config",
	}

	trustedCluster = payload{
		Name:                  "TrustedCluster",
		TypeName:              "TrustedClusterV2",
		VarName:               "trustedCluster",
		GetMethod:             "GetTrustedCluster",
		CreateMethod:          "UpsertTrustedCluster",
		UpdateMethod:          "UpsertTrustedCluster",
		DeleteMethod:          "DeleteTrustedCluster",
		UpsertMethodArity:     2,
		ID:                    "trustedCluster.Metadata.Name",
		Kind:                  "trusted_cluster",
		HasStaticID:           false,
		TerraformResourceType: "teleport_trusted_cluster",
	}

	user = payload{
		Name:                  "User",
		TypeName:              "UserV2",
		VarName:               "user",
		GetMethod:             "GetUser",
		CreateMethod:          "CreateUser",
		UpdateMethod:          "UpdateUser",
		DeleteMethod:          "DeleteUser",
		WithSecrets:           "false",
		GetWithoutContext:     true,
		ID:                    "user.Metadata.Name",
		Kind:                  "user",
		HasStaticID:           false,
		TerraformResourceType: "teleport_user",
	}

	loginRule = payload{
		Name:                  "LoginRule",
		TypeName:              "LoginRule",
		VarName:               "loginRule",
		GetMethod:             "GetLoginRule",
		CreateMethod:          "UpsertLoginRule",
		UpsertMethodArity:     2,
		UpdateMethod:          "UpsertLoginRule",
		DeleteMethod:          "DeleteLoginRule",
		ID:                    "loginRule.Metadata.Name",
		Kind:                  "login_rule",
		HasStaticID:           false,
		ProtoPackage:          "loginrulev1",
		ProtoPackagePath:      "github.com/gravitational/teleport/api/gen/proto/go/teleport/loginrule/v1",
		SchemaPackage:         "schemav1",
		SchemaPackagePath:     "github.com/gravitational/teleport-plugins/terraform/tfschema/loginrule/v1",
		IsPlainStruct:         true,
		TerraformResourceType: "teleport_login_rule",
	}

<<<<<<< HEAD
	deviceTrust = payload{
		Name:                  "DeviceV1",
		VarName:               "trustedDevice",
		TypeName:              "DeviceV1",
		GetMethod:             "GetDeviceResource",
		CreateMethod:          "UpsertDeviceResource",
		UpsertMethodArity:     2,
		UpdateMethod:          "UpsertDeviceResource",
		DeleteMethod:          "DeleteDeviceResource",
		Kind:                  "device",
		ID:                    "trustedDevice.Metadata.Name",
		HasStaticID:           true,
		SchemaPackagePath:     "github.com/gravitational/teleport-plugins/terraform/tfschema/devicetrust/v1",
		IsPlainStruct:         true,
		UUIDMetadataName:      true,
		TerraformResourceType: "teleport_device_trust",
=======
	oktaImportRule = payload{
		Name:                  "OktaImportRule",
		TypeName:              "OktaImportRuleV1",
		VarName:               "oktaImportRule",
		IfaceName:             "OktaImportRule",
		GetMethod:             "OktaClient().GetOktaImportRule",
		CreateMethod:          "OktaClient().CreateOktaImportRule",
		UpdateMethod:          "OktaClient().UpdateOktaImportRule",
		DeleteMethod:          "OktaClient().DeleteOktaImportRule",
		UpsertMethodArity:     2,
		ID:                    "oktaImportRule.Metadata.Name",
		Kind:                  "okta_import_rule",
		HasStaticID:           false,
		TerraformResourceType: "teleport_okta_import_rule",
>>>>>>> 6eb07053
	}
)

func main() {
	if len(os.Args) == 2 && os.Args[1] == "docs" {
		genReferenceDocs()
	} else {
		genTFSchema()
	}
}

func genTFSchema() {
	generateResource(app, pluralResource)
	generateDataSource(app, pluralDataSource)
	generateResource(authPreference, singularResource)
	generateDataSource(authPreference, singularDataSource)
	generateResource(clusterNetworking, singularResource)
	generateDataSource(clusterNetworking, singularDataSource)
	generateResource(database, pluralResource)
	generateDataSource(database, pluralDataSource)
	generateResource(githubConnector, pluralResource)
	generateDataSource(githubConnector, pluralDataSource)
	generateResource(oidcConnector, pluralResource)
	generateDataSource(oidcConnector, pluralDataSource)
	generateResource(samlConnector, pluralResource)
	generateDataSource(samlConnector, pluralDataSource)
	generateResource(provisionToken, pluralResource)
	generateDataSource(provisionToken, pluralDataSource)
	generateResource(role, pluralResource)
	generateDataSource(role, pluralDataSource)
	generateResource(trustedCluster, pluralResource)
	generateDataSource(trustedCluster, pluralDataSource)
	generateResource(sessionRecording, singularResource)
	generateDataSource(sessionRecording, singularDataSource)
	generateResource(user, pluralResource)
	generateDataSource(user, pluralDataSource)
	generateResource(loginRule, pluralResource)
	generateDataSource(loginRule, pluralDataSource)
<<<<<<< HEAD
	generateResource(deviceTrust, pluralResource)
	generateDataSource(deviceTrust, pluralDataSource)
=======
	generateResource(oktaImportRule, pluralResource)
	generateDataSource(oktaImportRule, pluralDataSource)
>>>>>>> 6eb07053
}

func generateResource(p payload, tpl string) {
	outFile := fmt.Sprintf(outFileResourceFormat, p.TerraformResourceType)
	generate(p, tpl, outFile)
}
func generateDataSource(p payload, tpl string) {
	outFile := fmt.Sprintf(outFileDataSourceFormat, p.TerraformResourceType)
	generate(p, tpl, outFile)
}

func generate(p payload, tpl, outFile string) {
	if err := p.CheckAndSetDefaults(); err != nil {
		log.Fatal(err)
	}

	t, err := template.ParseFiles(path.Join("gen", tpl))
	if err != nil {
		log.Fatal(err)
	}

	var b bytes.Buffer
	err = t.ExecuteTemplate(&b, tpl, p)
	if err != nil {
		log.Fatal(err)
	}

	err = os.WriteFile(outFile, b.Bytes(), 0777)
	if err != nil {
		log.Fatal(err)
	}
}

// Create Docs Markdown
var (
	mapResourceSchema = map[string]func(context.Context) (tfsdk.Schema, diag.Diagnostics){
		"app":                       tfschema.GenSchemaAppV3,
		"auth_preference":           tfschema.GenSchemaAuthPreferenceV2,
		"bot":                       provider.GenSchemaBot,
		"cluster_networking_config": tfschema.GenSchemaClusterNetworkingConfigV2,
		"database":                  tfschema.GenSchemaDatabaseV3,
		"trusted_device":            devicetrustSchema.GenSchemaDeviceV1,
		"github_connector":          tfschema.GenSchemaGithubConnectorV3,
		"login_rule":                loginruleSchema.GenSchemaLoginRule,
		"okta_import_rule":          tfschema.GenSchemaOktaImportRuleV1,
		"oidc_connector":            tfschema.GenSchemaOIDCConnectorV3,
		"provision_token":           tfschema.GenSchemaProvisionTokenV2,
		"role":                      tfschema.GenSchemaRoleV6,
		"saml_connector":            tfschema.GenSchemaSAMLConnectorV2,
		"session_recording_config":  tfschema.GenSchemaSessionRecordingConfigV2,
		"trusted_cluster":           tfschema.GenSchemaTrustedClusterV2,
		"user":                      tfschema.GenSchemaUserV2,
	}

	// hiddenFields are fields that are not outputted to the reference doc.
	// It supports non-top level fields by adding its prefix. Eg: metadata.namespace
	hiddenFields = []string{
		"id",   // read only field
		"kind", // each resource already defines its kind so this is redundant
	}

	// fieldComments is used to define specific descriptions for the given fields.
	// Typical usage is for enums which we don't have comments yet.
	fieldComments = map[string]string{
		"teleport_auth_preference.spec.require_session_mfa": "RequireMFAType is the type of MFA requirement enforced for this cluster: 0:Off, 1:Session, 2:SessionAndHardwareKey, 3:HardwareKeyTouch",
		"teleport_role.spec.options.require_session_mfa":    "RequireMFAType is the type of MFA requirement enforced for this role: 0:Off, 1:Session, 2:SessionAndHardwareKey, 3:HardwareKeyTouch",
	}
)

func genReferenceDocs() {
	sortedNames := make([]string, 0, len(mapResourceSchema))
	for k := range mapResourceSchema {
		sortedNames = append(sortedNames, k)
	}
	sort.Strings(sortedNames)

	t, err := template.ParseFiles(path.Join("gen", referenceDocsTemplate))
	if err != nil {
		log.Fatal(err)
	}

	referenceDocsResource := make([]referenceDocResource, 0, len(mapResourceSchema))
	for _, name := range sortedNames {
		resourceName := "teleport_" + name

		schemaFn := mapResourceSchema[name]
		schema, diags := schemaFn(context.Background())
		if diags.HasError() {
			log.Fatalf("%v", diags)
		}

		fieldDescBuilder := strings.Builder{}
		dumpAttributes(&fieldDescBuilder, 0, resourceName, "", schema.Attributes)

		exampleFileName := fmt.Sprintf("example/%s.tf.example", name)
		exampleBytes, err := os.ReadFile(exampleFileName)
		if err != nil {
			log.Fatalf("error loading %q file: %v", exampleFileName, err)
		}

		referenceDocsResource = append(referenceDocsResource, referenceDocResource{
			Name:       resourceName,
			FieldsDesc: fieldDescBuilder.String(),
			Example:    string(exampleBytes),
		})
	}

	var b bytes.Buffer
	err = t.ExecuteTemplate(&b, referenceDocsTemplate, map[string]any{
		"resourceList": sortedNames,
		"resourcesDoc": referenceDocsResource,
	})
	if err != nil {
		log.Fatal(err)
	}

	err = os.WriteFile("reference.mdx", b.Bytes(), 0777)
	if err != nil {
		log.Fatal(err)
	}
}

type referenceDocResource struct {
	Name       string
	FieldsDesc string
	Example    string
}

func dumpAttributes(fp io.Writer, level int, resourceName string, prefix string, attrs map[string]tfsdk.Attribute) {
	sortedAttrKeys := make([]string, 0, len(attrs))
	for k := range attrs {
		sortedAttrKeys = append(sortedAttrKeys, k)
	}
	sort.Strings(sortedAttrKeys)

	table := tablewriter.NewWriter(fp)
	table.SetHeader([]string{"Name", "Type", "Required", "Description"})
	table.SetAutoWrapText(false)
	table.SetBorders(tablewriter.Border{Left: true, Top: false, Right: true, Bottom: false})
	table.SetCenterSeparator("|")
	table.SetAutoFormatHeaders(false)

	for _, name := range sortedAttrKeys {
		fullFieldPath := resourceName + "." + prefix + name
		attr := attrs[name]

		if slices.Contains(hiddenFields, prefix+name) {
			continue
		}

		description := attr.Description
		if d, found := fieldComments[fullFieldPath]; found {
			description = d
		}
		table.Append([]string{name, typ(attr.Type), requiredString(attr.Required), html.EscapeString(description)})
	}
	table.Render()
	fmt.Fprintln(fp)

	for _, name := range sortedAttrKeys {
		attr := attrs[name]
		if attr.Attributes != nil {
			fmt.Fprintf(fp, "%s %s\n", strings.Repeat("#", 3+level), prefix+name)
			fmt.Fprintln(fp)
			fmt.Fprintln(fp, attr.Description)
			fmt.Fprintln(fp)

			dumpAttributes(fp, level+1, resourceName, prefix+name+".", attr.Attributes.GetAttributes())
		}
	}
}

func typ(typ attr.Type) string {
	if typ == nil {
		return "object"
	}

	switch typ.String() {
	case "types.StringType":
		return "string"
	case "TimeType(2006-01-02T15:04:05Z07:00)":
		return "RFC3339 time"
	case "DurationType":
		return "duration"
	case "types.BoolType":
		return "bool"
	case "types.MapType[types.StringType]":
		return "map of strings"
	case "types.ListType[types.StringType]":
		return "array of strings"
	case "types.MapType[types.ListType[types.StringType]]":
		return "map of string arrays"
	case "types.Int64Type":
		return "number"
	default:
		return typ.String()
	}
}

func requiredString(r bool) string {
	if r {
		return "*"
	}
	return " "
}<|MERGE_RESOLUTION|>--- conflicted
+++ resolved
@@ -327,7 +327,6 @@
 		TerraformResourceType: "teleport_login_rule",
 	}
 
-<<<<<<< HEAD
 	deviceTrust = payload{
 		Name:                  "DeviceV1",
 		VarName:               "trustedDevice",
@@ -344,7 +343,8 @@
 		IsPlainStruct:         true,
 		UUIDMetadataName:      true,
 		TerraformResourceType: "teleport_device_trust",
-=======
+	}
+
 	oktaImportRule = payload{
 		Name:                  "OktaImportRule",
 		TypeName:              "OktaImportRuleV1",
@@ -359,7 +359,6 @@
 		Kind:                  "okta_import_rule",
 		HasStaticID:           false,
 		TerraformResourceType: "teleport_okta_import_rule",
->>>>>>> 6eb07053
 	}
 )
 
@@ -398,13 +397,10 @@
 	generateDataSource(user, pluralDataSource)
 	generateResource(loginRule, pluralResource)
 	generateDataSource(loginRule, pluralDataSource)
-<<<<<<< HEAD
 	generateResource(deviceTrust, pluralResource)
 	generateDataSource(deviceTrust, pluralDataSource)
-=======
 	generateResource(oktaImportRule, pluralResource)
 	generateDataSource(oktaImportRule, pluralDataSource)
->>>>>>> 6eb07053
 }
 
 func generateResource(p payload, tpl string) {
