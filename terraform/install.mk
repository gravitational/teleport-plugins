<<<<<<< HEAD
VERSION?=15.0.1
=======
VERSION=15.0.2
>>>>>>> 71659100

OS ?= $(shell go env GOOS)
ARCH ?= $(shell go env GOARCH)
TERRAFORM_ARCH=$(OS)_$(ARCH)

PROVIDER_PATH = ~/.terraform.d/plugins/terraform.releases.teleport.dev/gravitational/teleport/$(VERSION)/$(TERRAFORM_ARCH)/

.PHONY: install
install: build
	mkdir -p $(PROVIDER_PATH)
	mv $(BUILDDIR)/terraform-provider-teleport $(PROVIDER_PATH)<|MERGE_RESOLUTION|>--- conflicted
+++ resolved
@@ -1,8 +1,4 @@
-<<<<<<< HEAD
-VERSION?=15.0.1
-=======
-VERSION=15.0.2
->>>>>>> 71659100
+VERSION?=15.0.2
 
 OS ?= $(shell go env GOOS)
 ARCH ?= $(shell go env GOARCH)
