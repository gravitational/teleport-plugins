--- conflicted
+++ resolved
@@ -1,8 +1,4 @@
-<<<<<<< HEAD
-VERSION?=14.3.3
-=======
-VERSION=15.0.1
->>>>>>> be95378e
+VERSION?=15.0.1
 
 OS ?= $(shell go env GOOS)
 ARCH ?= $(shell go env GOARCH)
