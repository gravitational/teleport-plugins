<<<<<<< HEAD
VERSION?=14.2.1
=======
VERSION=14.3.3
>>>>>>> d22f782a

OS ?= $(shell go env GOOS)
ARCH ?= $(shell go env GOARCH)
TERRAFORM_ARCH=$(OS)_$(ARCH)

PROVIDER_PATH = ~/.terraform.d/plugins/terraform.releases.teleport.dev/gravitational/teleport/$(VERSION)/$(TERRAFORM_ARCH)/

.PHONY: install
install: build
	mkdir -p $(PROVIDER_PATH)
	mv $(BUILDDIR)/terraform-provider-teleport $(PROVIDER_PATH)<|MERGE_RESOLUTION|>--- conflicted
+++ resolved
@@ -1,8 +1,4 @@
-<<<<<<< HEAD
-VERSION?=14.2.1
-=======
-VERSION=14.3.3
->>>>>>> d22f782a
+VERSION?=14.3.3
 
 OS ?= $(shell go env GOOS)
 ARCH ?= $(shell go env GOARCH)
