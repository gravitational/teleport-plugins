/*
Copyright 2015-2022 Gravitational, Inc.

Licensed under the Apache License, Version 2.0 (the "License");
you may not use this file except in compliance with the License.
You may obtain a copy of the License at

    http://www.apache.org/licenses/LICENSE-2.0

Unless required by applicable law or agreed to in writing, software
distributed under the License is distributed on an "AS IS" BASIS,
WITHOUT WARRANTIES OR CONDITIONS OF ANY KIND, either express or implied.
See the License for the specific language governing permissions and
limitations under the License.
*/

package provider

import (
	"context"
	"crypto/tls"
	"crypto/x509"
	"encoding/base64"
	"fmt"
	"net"
	"os"
	"path/filepath"
	"strconv"
	"strings"
	"time"

	"github.com/gravitational/teleport/api/client"
	"github.com/gravitational/teleport/integrations/lib"
	"github.com/gravitational/trace"
	"github.com/hashicorp/terraform-plugin-framework/diag"
	"github.com/hashicorp/terraform-plugin-framework/tfsdk"
	"github.com/hashicorp/terraform-plugin-framework/types"
	log "github.com/sirupsen/logrus"
	"google.golang.org/grpc"
	"google.golang.org/grpc/grpclog"
)

const (
	// minServerVersion is the minimal teleport version the plugin supports.
	minServerVersion = "6.1.0-beta.1"
)

type RetryConfig struct {
	Base     time.Duration
	Cap      time.Duration
	MaxTries int
}

// Provider Teleport Provider
type Provider struct {
	configured  bool
	Client      *client.Client
	RetryConfig RetryConfig
}

// providerData provider schema struct
type providerData struct {
	// Addr Teleport address
	Addr types.String `tfsdk:"addr"`
	// CertPath path to TLS certificate file
	CertPath types.String `tfsdk:"cert_path"`
	// CertBase64 base64 encoded TLS certificate file
	CertBase64 types.String `tfsdk:"cert_base64"`
	// KeyPath path to TLS private key file
	KeyPath types.String `tfsdk:"key_path"`
	// KeyBase64 base64 encoded TLS private key
	KeyBase64 types.String `tfsdk:"key_base64"`
	// RootCAPath path to TLS root CA certificate file
	RootCaPath types.String `tfsdk:"root_ca_path"`
	// RootCaPath base64 encoded root CA certificate
	RootCaBase64 types.String `tfsdk:"root_ca_base64"`
	// ProfileName Teleport profile name
	ProfileName types.String `tfsdk:"profile_name"`
	// ProfileDir Teleport profile dir
	ProfileDir types.String `tfsdk:"profile_dir"`
	// IdentityFilePath path to identity file
	IdentityFilePath types.String `tfsdk:"identity_file_path"`
	// IdentityFile identity file content
	IdentityFile types.String `tfsdk:"identity_file"`
	// IdentityFile identity file content encoded in base64
	IdentityFileBase64 types.String `tfsdk:"identity_file_base64"`
	// RetryBaseDuration is used to setup the retry algorithm when the API returns 'not found'
	RetryBaseDuration types.String `tfsdk:"retry_base_duration"`
	// RetryCapDuration is used to setup the retry algorithm when the API returns 'not found'
	RetryCapDuration types.String `tfsdk:"retry_cap_duration"`
	// RetryMaxTries sets the max number of tries when retrying
	RetryMaxTries types.String `tfsdk:"retry_max_tries"`
	// DialTimeout sets timeout when trying to connect to the server.
	DialTimeoutDuration types.String `tfsdk:"dial_timeout_duration"`
}

// New returns an empty provider struct
func New() tfsdk.Provider {
	return &Provider{}
}

// GetSchema returns the Terraform provider schema
func (p *Provider) GetSchema(_ context.Context) (tfsdk.Schema, diag.Diagnostics) {
	return tfsdk.Schema{
		Attributes: map[string]tfsdk.Attribute{
			"addr": {
				Type:        types.StringType,
				Optional:    true,
				Description: "host:port where Teleport Auth server is running.",
			},
			"cert_path": {
				Type:        types.StringType,
				Optional:    true,
				Description: "Path to Teleport auth certificate file.",
			},
			"cert_base64": {
				Type:        types.StringType,
				Optional:    true,
				Description: "Base64 encoded TLS auth certificate.",
			},
			"key_path": {
				Type:        types.StringType,
				Optional:    true,
				Description: "Path to Teleport auth key file.",
			},
			"key_base64": {
				Type:        types.StringType,
				Sensitive:   true,
				Optional:    true,
				Description: "Base64 encoded TLS auth key.",
			},
			"root_ca_path": {
				Type:        types.StringType,
				Optional:    true,
				Description: "Path to Teleport Root CA.",
			},
			"root_ca_base64": {
				Type:        types.StringType,
				Optional:    true,
				Description: "Base64 encoded Root CA.",
			},
			"profile_name": {
				Type:        types.StringType,
				Optional:    true,
				Description: "Teleport profile name.",
			},
			"profile_dir": {
				Type:        types.StringType,
				Optional:    true,
				Description: "Teleport profile path.",
			},
			"identity_file_path": {
				Type:        types.StringType,
				Optional:    true,
				Description: "Teleport identity file path.",
			},
			"identity_file": {
				Type:        types.StringType,
				Sensitive:   true,
				Optional:    true,
				Description: "Teleport identity file content.",
			},
			"identity_file_base64": {
				Type:        types.StringType,
				Sensitive:   true,
				Optional:    true,
				Description: "Teleport identity file content base64 encoded.",
			},
			"retry_base_duration": {
				Type:        types.StringType,
				Sensitive:   false,
				Optional:    true,
				Description: "Retry algorithm when the API returns 'not found': base duration between retries (https://pkg.go.dev/time#ParseDuration).",
			},
			"retry_cap_duration": {
				Type:        types.StringType,
				Sensitive:   false,
				Optional:    true,
				Description: "Retry algorithm when the API returns 'not found': max duration between retries (https://pkg.go.dev/time#ParseDuration).",
			},
			"retry_max_tries": {
				Type:        types.StringType,
				Sensitive:   false,
				Optional:    true,
				Description: "Retry algorithm when the API returns 'not found': max tries.",
			},
			"dial_timeout_duration": {
				Type:        types.StringType,
				Sensitive:   false,
				Optional:    true,
				Description: "DialTimeout sets timeout when trying to connect to the server.",
			},
		},
	}, nil
}

// IsConfigured checks if provider is configured, adds diagnostics if not
func (p *Provider) IsConfigured(diags diag.Diagnostics) bool {
	if !p.configured {
		diags.AddError(
			"Provider not configured",
			"The provider hasn't been configured before apply, likely because it depends on an unknown value from another resource. This leads to weird stuff happening, so we'd prefer if you didn't do that. Thanks!",
		)
	}

	return p.configured
}

// Configure configures the Teleport client
func (p *Provider) Configure(ctx context.Context, req tfsdk.ConfigureProviderRequest, resp *tfsdk.ConfigureProviderResponse) {
	var creds []client.Credentials

	p.configureLog()

	var config providerData
	diags := req.Config.Get(ctx, &config)
	resp.Diagnostics.Append(diags...)
	if resp.Diagnostics.HasError() {
		return
	}

	addr := p.stringFromConfigOrEnv(config.Addr, "TF_TELEPORT_ADDR", "")
	certPath := p.stringFromConfigOrEnv(config.CertPath, "TF_TELEPORT_CERT", "")
	certBase64 := p.stringFromConfigOrEnv(config.CertBase64, "TF_TELEPORT_CERT_BASE64", "")
	keyPath := p.stringFromConfigOrEnv(config.KeyPath, "TF_TELEPORT_KEY", "")
	keyBase64 := p.stringFromConfigOrEnv(config.KeyBase64, "TF_TELEPORT_KEY_BASE64", "")
	caPath := p.stringFromConfigOrEnv(config.RootCaPath, "TF_TELEPORT_ROOT_CA", "")
	caBase64 := p.stringFromConfigOrEnv(config.RootCaBase64, "TF_TELEPORT_CA_BASE64", "")
	profileName := p.stringFromConfigOrEnv(config.ProfileName, "TF_TELEPORT_PROFILE_NAME", "")
	profileDir := p.stringFromConfigOrEnv(config.ProfileDir, "TF_TELEPORT_PROFILE_PATH", "")
	identityFilePath := p.stringFromConfigOrEnv(config.IdentityFilePath, "TF_TELEPORT_IDENTITY_FILE_PATH", "")
	identityFile := p.stringFromConfigOrEnv(config.IdentityFile, "TF_TELEPORT_IDENTITY_FILE", "")
	identityFileBase64 := p.stringFromConfigOrEnv(config.IdentityFileBase64, "TF_TELEPORT_IDENTITY_FILE_BASE64", "")
	retryBaseDurationStr := p.stringFromConfigOrEnv(config.RetryBaseDuration, "TF_TELEPORT_RETRY_BASE_DURATION", "1s")
	retryCapDurationStr := p.stringFromConfigOrEnv(config.RetryCapDuration, "TF_TELEPORT_RETRY_CAP_DURATION", "5s")
	maxTriesStr := p.stringFromConfigOrEnv(config.RetryMaxTries, "TF_TELEPORT_RETRY_MAX_TRIES", "10")
	dialTimeoutDurationStr := p.stringFromConfigOrEnv(config.DialTimeoutDuration, "TF_TELEPORT_DIAL_TIMEOUT_DURATION", "30s")

	if !p.validateAddr(addr, resp) {
		return
	}

	log.WithFields(log.Fields{"addr": addr}).Debug("Using Teleport address")

	if certPath != "" && keyPath != "" {
		l := log.WithField("cert_path", certPath).WithField("key_path", keyPath).WithField("root_ca_path", caPath)
		l.Debug("Using auth with certificate, private key and (optionally) CA read from files")

		cred, ok := p.getCredentialsFromKeyPair(certPath, keyPath, caPath, resp)
		if !ok {
			return
		}
		creds = append(creds, cred)
	}

	if certBase64 != "" && keyBase64 != "" {
		log.Debug("Using auth with certificate, private key and (optionally) CA read from base64 encoded vars")
		cred, ok := p.getCredentialsFromBase64(certBase64, keyBase64, caBase64, resp)
		if !ok {
			return
		}
		creds = append(creds, cred)
	}

	if identityFilePath != "" {
		log.WithField("identity_file_path", identityFilePath).Debug("Using auth with identity file")

		if !p.fileExists(identityFilePath) {
			resp.Diagnostics.AddError(
				"Identity file not found",
				fmt.Sprintf(
					"File %v not found! Use `tctl auth sign --user=example@example.com --format=file --out=%v` to generate identity file",
					identityFilePath,
					identityFilePath,
				),
			)
			return
		}

		creds = append(creds, client.LoadIdentityFile(identityFilePath))
	}

	if identityFile != "" {
		log.Debug("Using auth from identity file provided with environment variable TF_TELEPORT_IDENTITY_FILE")
		creds = append(creds, client.LoadIdentityFileFromString(identityFile))
	}

	if identityFileBase64 != "" {
		log.Debug("Using auth from base64 encoded identity file provided with environment variable TF_TELEPORT_IDENTITY_FILE_BASE64")
		decoded, err := base64.StdEncoding.DecodeString(identityFileBase64)
		if err != nil {
			resp.Diagnostics.AddError(
				"Failed to decode Identity file using base 64",
				fmt.Sprintf("Error when trying to decode: %v", err),
			)
			return
		}

		creds = append(creds, client.LoadIdentityFileFromString(string(decoded)))
	}

	log.WithField("dir", profileDir).WithField("name", profileName).Debug("Using profile as the default auth method")
	creds = append(creds, client.LoadProfile(profileDir, profileName))

	dialTimeoutDuration, err := time.ParseDuration(dialTimeoutDurationStr)
	if err != nil {
		resp.Diagnostics.AddError(
			"Failed to parse Dial Timeout Duration Cap Duration",
			fmt.Sprintf("Please check if dial_timeout_duration (or TF_TELEPORT_DIAL_TIMEOUT_DURATION) is set correctly. Error: %s", err),
		)
		return
	}

	client, err := client.New(ctx, client.Config{
		Addrs:       []string{addr},
		Credentials: creds,
		DialTimeout: dialTimeoutDuration,
		DialOpts: []grpc.DialOption{
			grpc.WithReturnConnectionError(),
			grpc.WithDefaultCallOptions(
				grpc.WaitForReady(true),
			),
		},
	})

	if err != nil {
		log.WithError(err).Debug("Error connecting to Teleport!")
		resp.Diagnostics.AddError("Error connecting to Teleport!", err.Error())
		return
	}

	if !p.checkTeleportVersion(ctx, client, resp) {
		return
	}

	retryBaseDuration, err := time.ParseDuration(retryBaseDurationStr)
	if err != nil {
		resp.Diagnostics.AddError(
			"Failed to parse Retry Base Duration",
			fmt.Sprintf("Please check if retry_cap_duration (or TF_TELEPORT_RETRY_BASE_DURATION) is set correctly. Error: %s", err),
		)
		return
	}

	retryCapDuration, err := time.ParseDuration(retryCapDurationStr)
	if err != nil {
		resp.Diagnostics.AddError(
			"Failed to parse Retry Cap Duration",
			fmt.Sprintf("Please check if retry_cap_duration (or TF_TELEPORT_RETRY_CAP_DURATION) is set correctly. Error: %s", err),
		)
		return
	}

	maxTries, err := strconv.ParseUint(maxTriesStr, 10, 32)
	if err != nil {
		resp.Diagnostics.AddError(
			"Failed to parse Retry Max Tries",
			fmt.Sprintf("Please check if retry_max_tries (or TF_TELEPORT_RETRY_MAX_TRIES) is set correctly. Error: %s", err),
		)
		return
	}

	p.RetryConfig = RetryConfig{
		Base:     retryBaseDuration,
		Cap:      retryCapDuration,
		MaxTries: int(maxTries),
	}
	p.Client = client
	p.configured = true
}

// checkTeleportVersion ensures that Teleport version is at least minServerVersion
func (p *Provider) checkTeleportVersion(ctx context.Context, client *client.Client, resp *tfsdk.ConfigureProviderResponse) bool {
	log.Debug("Checking Teleport server version")
	pong, err := client.Ping(ctx)
	if err != nil {
		if trace.IsNotImplemented(err) {
			resp.Diagnostics.AddError(
				"Teleport version is too old!",
				fmt.Sprintf("Server version must be at least %s", minServerVersion),
			)
			return false
		}
		log.WithError(err).Debug("Teleport version check error!")
		resp.Diagnostics.AddError("Unable to get Teleport server version!", "Unable to get Teleport server version!")
		return false
	}
	err = lib.AssertServerVersion(pong, minServerVersion)
	if err != nil {
		log.WithError(err).Debug("Teleport version check error!")
		resp.Diagnostics.AddError("Teleport version check error!", err.Error())
		return false
	}
	return true
}

// stringFromConfigOrEnv returns value from config or from env var if config value is empty, default otherwise
func (p *Provider) stringFromConfigOrEnv(value types.String, env string, def string) string {
	if value.Unknown || value.Null {
		value := os.Getenv(env)
		if value != "" {
			return value
		}
	}

	configValue := strings.TrimSpace(value.Value)

	if configValue == "" {
		return def
	}

	return configValue
}

// validateAddr validates passed addr
func (p *Provider) validateAddr(addr string, resp *tfsdk.ConfigureProviderResponse) bool {
	if addr == "" {
		resp.Diagnostics.AddError(
			"Teleport address is empty",
			"Please, specify either TF_TELEPORT_ADDR or addr in provider configuration",
		)
		return false
	}

	_, _, err := net.SplitHostPort(addr)
	if err != nil {
		log.WithField("addr", addr).WithError(err).Debug("Teleport addr format error!")
		resp.Diagnostics.AddError(
			"Invalid Teleport addr format",
			"Teleport addr must be specified as host:port",
		)
		return false
	}
	return true
}

// getCredentialsFromBase64 returns client.Credentials built from base64 encoded keys
func (p *Provider) getCredentialsFromBase64(certBase64, keyBase64, caBase64 string, resp *tfsdk.ConfigureProviderResponse) (client.Credentials, bool) {
	cert, err := base64.StdEncoding.DecodeString(certBase64)
	if err != nil {
		resp.Diagnostics.AddError(
			"Failed to base64 decode cert",
			fmt.Sprintf("Please check if cert_base64 (or TF_TELEPORT_CERT_BASE64) is set correctly. Error: %s", err),
		)
		return nil, false
	}
	key, err := base64.StdEncoding.DecodeString(keyBase64)
	if err != nil {
		resp.Diagnostics.AddError(
			"Failed to base64 decode key",
			fmt.Sprintf("Please check if key_base64 (or TF_TELEPORT_KEY_BASE64) is set correctly. Error: %s", err),
		)
		return nil, false
	}
	rootCa, err := base64.StdEncoding.DecodeString(caBase64)
	if err != nil {
		resp.Diagnostics.AddError(
			"Failed to base64 decode root ca",
			fmt.Sprintf("Please check if root_ca_base64 (or TF_TELEPORT_CA_BASE64) is set correctly. Error: %s", err),
		)
		return nil, false
	}
	tlsConfig, err := createTLSConfig(cert, key, rootCa)
	if err != nil {
		resp.Diagnostics.AddError(
			"Failed to create TLS config",
			fmt.Sprintf("Error: %s", err),
		)
		return nil, false
	}
	return client.LoadTLS(tlsConfig), true
}

// getCredentialsFromKeyPair returns client.Credentials built from path to key files
func (p *Provider) getCredentialsFromKeyPair(certPath string, keyPath string, caPath string, resp *tfsdk.ConfigureProviderResponse) (client.Credentials, bool) {
	if !p.fileExists(certPath) {
		resp.Diagnostics.AddError(
			"Certificate file not found",
			fmt.Sprintf("File %v not found! Use 'tctl auth sign --user=example@example.com --format=tls --out=%v' to generate keys",
				certPath,
				filepath.Dir(certPath),
			),
		)
		return nil, false
	}

	if !p.fileExists(keyPath) {
		resp.Diagnostics.AddError(
			"Private key file not found",
			fmt.Sprintf("File %v not found! Use 'tctl auth sign --user=example@example.com --format=tls --out=%v' to generate keys",
				keyPath,
				filepath.Dir(keyPath),
			),
		)
		return nil, false
	}

	if !p.fileExists(caPath) {
		resp.Diagnostics.AddError(
			"Root CA certificate file not found",
			fmt.Sprintf("File %v not found! Use 'tctl auth sign --user=example@example.com --format=tls --out=%v' to generate keys",
				caPath,
				filepath.Dir(caPath),
			),
		)
		return nil, false
	}

	return client.LoadKeyPair(certPath, keyPath, caPath), true
}

// fileExists returns true if file exists
func (p *Provider) fileExists(path string) bool {
	_, err := os.Stat(path)
	if os.IsNotExist(err) {
		return false
	}
	if err != nil {
		return false
	}
	return true
}

// configureLog configures logging
func (p *Provider) configureLog() {
	// Get Terraform log level
	level, err := log.ParseLevel(os.Getenv("TF_LOG"))
	if err != nil {
		log.SetLevel(log.ErrorLevel)
	} else {
		log.SetLevel(level)
	}

	log.SetFormatter(&log.TextFormatter{})

	// Show GRPC debug logs only if TF_LOG=DEBUG
	if log.GetLevel() >= log.DebugLevel {
		l := grpclog.NewLoggerV2(log.StandardLogger().Out, log.StandardLogger().Out, log.StandardLogger().Out)
		grpclog.SetLoggerV2(l)
	}
}

// createTLSConfig returns tls.Config build from keys
func createTLSConfig(cert, key, rootCa []byte) (*tls.Config, error) {
	keyPair, err := tls.X509KeyPair(cert, key)
	if err != nil {
		return nil, err
	}
	caCertPool := x509.NewCertPool()
	caCertPool.AppendCertsFromPEM(rootCa)

	return &tls.Config{
		Certificates: []tls.Certificate{keyPair},
		RootCAs:      caCertPool,
	}, nil
}

// GetResources returns the map of provider resources
func (p *Provider) GetResources(_ context.Context) (map[string]tfsdk.ResourceType, diag.Diagnostics) {
	return map[string]tfsdk.ResourceType{
		"teleport_app":                       resourceTeleportAppType{},
		"teleport_auth_preference":           resourceTeleportAuthPreferenceType{},
		"teleport_cluster_networking_config": resourceTeleportClusterNetworkingConfigType{},
		"teleport_database":                  resourceTeleportDatabaseType{},
		"teleport_github_connector":          resourceTeleportGithubConnectorType{},
		"teleport_provision_token":           resourceTeleportProvisionTokenType{},
		"teleport_oidc_connector":            resourceTeleportOIDCConnectorType{},
		"teleport_role":                      resourceTeleportRoleType{},
		"teleport_saml_connector":            resourceTeleportSAMLConnectorType{},
		"teleport_session_recording_config":  resourceTeleportSessionRecordingConfigType{},
		"teleport_trusted_cluster":           resourceTeleportTrustedClusterType{},
		"teleport_user":                      resourceTeleportUserType{},
		"teleport_bot":                       resourceTeleportBotType{},
		"teleport_login_rule":                resourceTeleportLoginRuleType{},
<<<<<<< HEAD
		"teleport_trusted_device":            resourceTeleportDeviceV1Type{},
=======
		"teleport_okta_import_rule":          resourceTeleportOktaImportRuleType{},
>>>>>>> 6eb07053
	}, nil
}

// GetDataSources returns the map of provider data sources
func (p *Provider) GetDataSources(_ context.Context) (map[string]tfsdk.DataSourceType, diag.Diagnostics) {
	return map[string]tfsdk.DataSourceType{
		"teleport_app":                       dataSourceTeleportAppType{},
		"teleport_auth_preference":           dataSourceTeleportAuthPreferenceType{},
		"teleport_cluster_networking_config": dataSourceTeleportClusterNetworkingConfigType{},
		"teleport_database":                  dataSourceTeleportDatabaseType{},
		"teleport_github_connector":          dataSourceTeleportGithubConnectorType{},
		"teleport_provision_token":           dataSourceTeleportProvisionTokenType{},
		"teleport_oidc_connector":            dataSourceTeleportOIDCConnectorType{},
		"teleport_role":                      dataSourceTeleportRoleType{},
		"teleport_saml_connector":            dataSourceTeleportSAMLConnectorType{},
		"teleport_session_recording_config":  dataSourceTeleportSessionRecordingConfigType{},
		"teleport_trusted_cluster":           dataSourceTeleportTrustedClusterType{},
		"teleport_user":                      dataSourceTeleportUserType{},
		"teleport_login_rule":                dataSourceTeleportLoginRuleType{},
<<<<<<< HEAD
		"teleport_trusted_device":            dataSourceTeleportDeviceV1Type{},
=======
		"teleport_okta_import_rule":          dataSourceTeleportOktaImportRuleType{},
>>>>>>> 6eb07053
	}, nil
}<|MERGE_RESOLUTION|>--- conflicted
+++ resolved
@@ -572,11 +572,8 @@
 		"teleport_user":                      resourceTeleportUserType{},
 		"teleport_bot":                       resourceTeleportBotType{},
 		"teleport_login_rule":                resourceTeleportLoginRuleType{},
-<<<<<<< HEAD
 		"teleport_trusted_device":            resourceTeleportDeviceV1Type{},
-=======
 		"teleport_okta_import_rule":          resourceTeleportOktaImportRuleType{},
->>>>>>> 6eb07053
 	}, nil
 }
 
@@ -596,10 +593,7 @@
 		"teleport_trusted_cluster":           dataSourceTeleportTrustedClusterType{},
 		"teleport_user":                      dataSourceTeleportUserType{},
 		"teleport_login_rule":                dataSourceTeleportLoginRuleType{},
-<<<<<<< HEAD
 		"teleport_trusted_device":            dataSourceTeleportDeviceV1Type{},
-=======
 		"teleport_okta_import_rule":          dataSourceTeleportOktaImportRuleType{},
->>>>>>> 6eb07053
 	}, nil
 }