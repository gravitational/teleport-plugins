--- conflicted
+++ resolved
@@ -68,11 +68,8 @@
 	github.com/go-logr/logr v1.2.3 // indirect
 	github.com/go-logr/stdr v1.2.2 // indirect
 	github.com/go-piv/piv-go v1.10.0 // indirect
-<<<<<<< HEAD
+	github.com/golang-jwt/jwt/v4 v4.4.3 // indirect
 	github.com/golang/groupcache v0.0.0-20210331224755-41bb18bfe9da // indirect
-=======
-	github.com/golang-jwt/jwt/v4 v4.4.3 // indirect
->>>>>>> 61fea23a
 	github.com/golang/protobuf v1.5.2 // indirect
 	github.com/google/btree v1.0.1 // indirect
 	github.com/google/go-cmp v0.5.9 // indirect
